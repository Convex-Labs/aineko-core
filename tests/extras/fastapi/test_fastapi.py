# Copyright 2023 Aineko Authors
# SPDX-License-Identifier: Apache-2.0
"""Tests that a pipeline with the FastAPI app runs correctly."""

import time
from typing import Dict

import pytest
import ray
import requests

from aineko import AbstractDataset, AbstractNode, Runner
from aineko.config import DEFAULT_KAFKA_CONFIG
from aineko.datasets.kafka import ConsumerParams


class FastAPIChecker(AbstractNode):
    """Node that checks that the FastAPI server is running."""

    def _execute(self, params: Dict):
        """Checks that the FastAPI server is running."""
        results = {}

        time.sleep(5)

        response = requests.get("http://localhost:8000/produce")
        results["produce"] = response.status_code

        response = requests.get("http://localhost:8000/next")
        results["next"] = response.json()

        response = requests.get("http://localhost:8000/last")
        results["last"] = response.json()

<<<<<<< HEAD
        self.outputs["test_result"].write(results)
=======
        response = requests.get("http://localhost:8000/health")
        results["health"] = response.status_code

        self.producers["test_result"].produce(results)
>>>>>>> e4ef61cc

        self.activate_poison_pill()


@pytest.mark.integration
def test_fastapi_node(start_service):
    """Integration test to check that FastAPI node works.

    Spin up a pipeline containing the fastapi node and a FastAPIChecker
    node that queries the api server using the fastapi endpoints.
    The FastAPIChecker node uses the endpoints to produce messages and
    other ones to consume messages.
    """
    runner = Runner(
        pipeline_config_file="tests/extras/fastapi/test_fastapi.yml",
    )
    try:
        runner.run()
    except ray.exceptions.RayActorError:
<<<<<<< HEAD
        dataset_name = "test_result"
        dataset_config = {
            "type": "aineko.datasets.kafka.Kafka",
            "location": "localhost:9092",
        }
        dataset = AbstractDataset.from_config(dataset_name, dataset_config)
        consumer_params = ConsumerParams(
            **{
                "dataset_name": dataset_name,
                "node_name": "consumer",
                "pipeline_name": "test_fastapi",
                "prefix": None,
                "has_pipeline_prefix": True,
                "consumer_config": DEFAULT_KAFKA_CONFIG.get("CONSUMER_CONFIG"),
            }
        )
        dataset.initialize(
            create_consumer=True, connection_params=consumer_params
        )
        test_results = dataset.next()
        assert test_results["message"]["produce"] == 200
        assert test_results["message"]["next"]["message"] == 1
        assert test_results["message"]["last"]["message"] == 3
=======
        # This is expected because we activated the poison pill
        pass

    consumer = DatasetConsumer(
        dataset_name="test_result",
        node_name="consumer",
        pipeline_name="test_fastapi",
        dataset_config={},
        has_pipeline_prefix=True,
    )
    test_results = consumer.next()
    assert test_results["message"]["produce"] == 200
    assert test_results["message"]["next"]["message"] == 1
    assert test_results["message"]["last"]["message"] == 3
    assert test_results["message"]["health"] == 200
>>>>>>> e4ef61cc
<|MERGE_RESOLUTION|>--- conflicted
+++ resolved
@@ -32,14 +32,10 @@
         response = requests.get("http://localhost:8000/last")
         results["last"] = response.json()
 
-<<<<<<< HEAD
-        self.outputs["test_result"].write(results)
-=======
         response = requests.get("http://localhost:8000/health")
         results["health"] = response.status_code
 
-        self.producers["test_result"].produce(results)
->>>>>>> e4ef61cc
+        self.outputs["test_result"].write(results)
 
         self.activate_poison_pill()
 
@@ -59,7 +55,6 @@
     try:
         runner.run()
     except ray.exceptions.RayActorError:
-<<<<<<< HEAD
         dataset_name = "test_result"
         dataset_config = {
             "type": "aineko.datasets.kafka.Kafka",
@@ -83,20 +78,4 @@
         assert test_results["message"]["produce"] == 200
         assert test_results["message"]["next"]["message"] == 1
         assert test_results["message"]["last"]["message"] == 3
-=======
-        # This is expected because we activated the poison pill
-        pass
-
-    consumer = DatasetConsumer(
-        dataset_name="test_result",
-        node_name="consumer",
-        pipeline_name="test_fastapi",
-        dataset_config={},
-        has_pipeline_prefix=True,
-    )
-    test_results = consumer.next()
-    assert test_results["message"]["produce"] == 200
-    assert test_results["message"]["next"]["message"] == 1
-    assert test_results["message"]["last"]["message"] == 3
-    assert test_results["message"]["health"] == 200
->>>>>>> e4ef61cc
+        assert test_results["message"]["health"] == 200
