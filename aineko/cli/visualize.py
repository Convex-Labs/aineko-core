--- conflicted
+++ resolved
@@ -11,13 +11,8 @@
 @click.command()
 @click.argument("config_path")
 @click.option(
-<<<<<<< HEAD
-    "--direction",
-    "-d",
-=======
     "-d",
     "--direction",
->>>>>>> 8ca51f24
     type=click.Choice(["TD", "LR"]),
     default="LR",
     help=(
@@ -25,24 +20,14 @@
     ),
 )
 @click.option(
-<<<<<<< HEAD
-    "--legend",
-    "-l",
-=======
     "-l",
     "--legend",
->>>>>>> 8ca51f24
     is_flag=True,
     help="Include a legend in the graph.",
 )
 @click.option(
-<<<<<<< HEAD
-    "--render-in-browser",
-    "-b",
-=======
     "-b",
     "--browser",
->>>>>>> 8ca51f24
     is_flag=True,
     help="Render graph in browser. Prints graph to stdout otherwise.",
 )
