--- conflicted
+++ resolved
@@ -16,18 +16,6 @@
 @click.command()
 @click.argument("pipeline-config-file")
 @click.option(
-<<<<<<< HEAD
-    "--pipeline-name",
-    "-p",
-    default=None,
-    help="Name of the pipeline to run (optional).",
-)
-@click.option(
-    "--retry",
-    "-r",
-    is_flag=True,
-    default=False,
-=======
     "-p",
     "--pipeline-name",
     help="Name of the pipeline to run.",
@@ -36,7 +24,6 @@
     "-r",
     "--retry",
     is_flag=True,
->>>>>>> 8ca51f24
     help="Retry running the pipeline on failure.",
 )
 def run(
