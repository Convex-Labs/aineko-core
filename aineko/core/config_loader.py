--- conflicted
+++ resolved
@@ -2,13 +2,9 @@
 # SPDX-License-Identifier: Apache-2.0
 """Module to load config files."""
 import logging
-<<<<<<< HEAD
-from typing import Union, overload
-=======
 import os
 import re
 from typing import overload
->>>>>>> da16a29d
 
 from pydantic import ValidationError
 
@@ -94,20 +90,9 @@
     def inject_env_vars(self, node_params: int) -> int:
         ...
 
-<<<<<<< HEAD
-    def _update_params(
-        self, value: Union[dict, list, str, int], params: dict
-    ) -> Union[dict, list, str, int]:
-        """Update value with params.
-
-        Recursively calls the method if value is a list or dictionary until it
-        reaches a string or int. If string then formats the str with variable
-        mapping in params dict.
-=======
     @overload
     def inject_env_vars(self, node_params: float) -> float:
         ...
->>>>>>> da16a29d
 
     @overload
     def inject_env_vars(self, node_params: None) -> None:
