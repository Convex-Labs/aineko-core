--- conflicted
+++ resolved
@@ -2,12 +2,9 @@
 # SPDX-License-Identifier: Apache-2.0
 """Module to load config files."""
 import logging
-<<<<<<< HEAD
 import os
 import re
 from typing import overload
-=======
->>>>>>> bc25cdae
 
 from pydantic import ValidationError
 
@@ -70,66 +67,12 @@
             )
             raise e
 
-<<<<<<< HEAD
         # Inject environment variables into node params
         for node in config["pipeline"]["nodes"].values():
             if "node_params" in node and node["node_params"] is not None:
                 node["node_params"] = self.inject_env_vars(node["node_params"])
 
         return config
-
-    @overload
-    def _update_params(self, value: dict, params: dict) -> dict:
-        ...
-
-    @overload
-    def _update_params(self, value: list, params: dict) -> list:
-        ...
-
-    @overload
-    def _update_params(self, value: str, params: dict) -> str:
-        ...
-
-    @overload
-    def _update_params(self, value: int, params: dict) -> int:
-        ...
-
-    def _update_params(
-        self, value: dict | list | str | int, params: dict
-    ) -> dict | list | str | int:
-        """Update value with params.
-
-        Recursively calls the method if value is a list or dictionary until it
-        reaches a string or int. If string then formats the str with variable
-        mapping in params dict.
-
-        Args:
-            value: value to update
-            params: params to update value with
-
-        Returns:
-            object with updated values (dict, list, str, or int)
-        """
-        if isinstance(value, dict):
-            new_dict_val = {}
-            for key, val in value.items():
-                new_dict_val[key] = self._update_params(val, params)
-            return new_dict_val
-        if isinstance(value, list):
-            new_list_val: list = []
-            for val in value:
-                new_list_val.append(self._update_params(val, params))
-            return new_list_val
-        if isinstance(value, str):
-            for key, val in params.items():
-                value = value.replace(f"${key}", val)
-            return value
-        if isinstance(value, (int, float)):
-            return value
-        raise ValueError(
-            f"Invalid value type {type(value)}. "
-            "Expected dict, list, str, or int."
-        )
 
     @overload
     def inject_env_vars(self, node_params: dict) -> dict:
@@ -227,7 +170,4 @@
                 )
                 return self.inject_env_vars(node_params)
 
-        return node_params
-=======
-        return config
->>>>>>> bc25cdae
+        return node_params