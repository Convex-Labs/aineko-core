--- conflicted
+++ resolved
@@ -63,11 +63,7 @@
         ray.shutdown()
         ray.init(
             namespace=self.pipeline,
-<<<<<<< HEAD
-            _metrics_export_port=AINEKO_CONFIG.get("RAY_METRICS_PORT"),
-=======
             _metrics_export_port=self.metrics_export_port,
->>>>>>> ce30e36e
         )
 
         # Create poison pill actor
