--- conflicted
+++ resolved
@@ -17,9 +17,6 @@
 from abc import ABC, abstractmethod
 from typing import Dict, List, Optional
 
-<<<<<<< HEAD
-from aineko.config import DEFAULT_KAFKA_CONFIG, TESTING_NODE_CONFIG
-=======
 import ray
 
 from aineko.config import (
@@ -27,7 +24,6 @@
     DEFAULT_KAFKA_CONFIG,
     TESTING_NODE_CONFIG,
 )
->>>>>>> 952675d2
 from aineko.core.dataset import (
     DatasetConsumer,
     DatasetProducer,
