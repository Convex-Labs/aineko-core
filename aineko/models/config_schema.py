--- conflicted
+++ resolved
@@ -1,13 +1,7 @@
 # Copyright 2023 Aineko Authors
 # SPDX-License-Identifier: Apache-2.0
 """Internal models for pipeline config validation."""
-<<<<<<< HEAD
-from typing import Optional
-
 from pydantic import BaseModel, Field, model_validator
-=======
-from pydantic import BaseModel, Field
->>>>>>> 7e0b2cfd
 
 
 class Config(BaseModel):
@@ -26,26 +20,19 @@
             """Node model."""
 
             class_name: str = Field(..., alias="class")
-<<<<<<< HEAD
-            node_params: Optional[dict] = None
-            node_settings: Optional[dict] = None
-            inputs: Optional[list] = None
-            outputs: Optional[list] = None
-            log_to_dataset: Optional[bool] = None
-            logging_namespace: Optional[str] = None
-=======
             node_params: dict | None = None
             node_settings: dict | None = None
             inputs: list | None = None
             outputs: list | None = None
->>>>>>> 7e0b2cfd
+            log_to_dataset: bool | None = None
+            logging_namespace: str | None = None
 
         name: str
         default_node_settings: dict | None
         nodes: dict[str, Node]
         datasets: dict[str, Dataset]
-        log_to_dataset: Optional[bool] = None
-        logging_namespace: Optional[str] = None
+        log_to_dataset: bool | None = None
+        logging_namespace: str | None = None
 
     pipeline: Pipeline
 
