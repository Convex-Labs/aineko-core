--- conflicted
+++ resolved
@@ -119,11 +119,7 @@
 
     steps:
       - checkout
-<<<<<<< HEAD
-      - run: poetry install --with test --all-extras --no-interaction --no-ansi
-=======
       - run: poetry install --with test --no-interaction --all-extras --no-ansi
->>>>>>> ecd56ea6
       - run: >
           poetry run pytest << parameters.test_dir >>
           -m "<< parameters.markers >>" -svv
@@ -250,11 +246,7 @@
           name: Test installing the newly created project
           command: |
             cd $original_cwd/my_awesome_pipeline
-<<<<<<< HEAD
-            poetry add git+https://github.com/aineko-dev/aineko#<< pipeline.git.branch >> --no-interaction --no-ansi
-=======
             poetry add git+https://github.com/$CIRCLE_PROJECT_USERNAME/$CIRCLE_PROJECT_REPONAME#<< pipeline.git.branch >>  --no-interaction --no-ansi
->>>>>>> ecd56ea6
             poetry install --no-interaction --no-ansi
       - run:
           name: Run the tests from the newly created project
